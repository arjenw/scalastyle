import AssemblyKeys._

name := "scalastyle"

organization := "org.scalastyle"

scalaVersion := "2.12.10"

scalacOptions ++= Seq("-deprecation", "-feature")

<<<<<<< HEAD
crossScalaVersions := Seq("2.11.12", "2.12.10")
=======
crossScalaVersions := Seq("2.10.7", "2.11.12", "2.12.8", "2.13.1")
>>>>>>> 52917e62

description := "Scalastyle style checker for Scala"

libraryDependencies ++= Seq(
<<<<<<< HEAD
  "org.scalariform" %% "scalariform" % "0.2.7",
  "com.typesafe" % "config" % "1.2.0",
  "junit" % "junit" % "4.11" % "test",
  "com.novocode" % "junit-interface" % "0.10" % "test",
  "com.google.guava" % "guava" % "17.0" % "test",
  "org.scalatest" %% "scalatest" % "3.0.3" % "test"
)
=======
                        "org.scalariform" %% "scalariform" % "0.2.10",
                        "com.typesafe" % "config" % "1.2.0",
                        "junit" % "junit" % "4.11" % "test",
                        "com.novocode" % "junit-interface" % "0.10" % "test",
                        "com.google.guava" % "guava" % "17.0" % "test",
                        "org.scalatest" %% "scalatest" % "3.0.8" % "test")
>>>>>>> 52917e62

fork in (Test, run) := true

javaOptions in Test += "-Dfile.encoding=UTF-8"

coverageHighlighting := scalaBinaryVersion.value != "2.10"

publishMavenStyle := true

publishTo := {
  val nexus = "https://oss.sonatype.org/"
  if (version.value.trim.endsWith("SNAPSHOT")) Some("snapshots" at nexus + "content/repositories/snapshots")
  else Some("releases" at nexus + "service/local/staging/deploy/maven2")
}

licenses += ("Apache-2.0", url("http://www.apache.org/licenses/LICENSE-2.0.html"))

pomIncludeRepository := { _ =>
  false
}

pomExtra := <url>http://www.scalastyle.org</url>
  <scm>
    <url>scm:git:git@github.com:scalastyle/scalastyle.git</url>
    <connection>scm:git:git@github.com:scalastyle/scalastyle.git</connection>
  </scm>
  <developers>
    <developer>
      <id>matthewfarwell</id>
      <name>Matthew Farwell</name>
      <url>http://www.farwell.co.uk</url>
    </developer>
  </developers>

assemblySettings

artifact in (Compile, assembly) ~= { art =>
  art.copy(`classifier` = Some("batch"))
}

addArtifact(artifact in (Compile, assembly), assembly)

mainClass in assembly := Some("org.scalastyle.Main")
mainClass in (Compile, run) := Some("org.scalastyle.Main")

buildInfoSettings

sourceGenerators in Compile += buildInfo

buildInfoKeys := Seq[BuildInfoKey](organization, name, version, scalaVersion, sbtVersion)

buildInfoPackage := "org.scalastyle"

filterSettings

if (System.getProperty("scalastyle.publish-ivy-only") == "true") {
  Seq()
} else {
  Seq(aetherPublishBothSettings: _*)
}

aether.Aether.aetherLocalRepo := Path.userHome / "dev" / "repo"

EclipseKeys.createSrc := EclipseCreateSrc.Default + EclipseCreateSrc.Managed

releaseSettings

ReleaseKeys.crossBuild := true

val dynamicPublish = Def.taskDyn {
  if (version.value.trim.endsWith("SNAPSHOT")) {
    Def.task { publish.value }
  } else {
    Def.task { PgpKeys.publishSigned.value }
  }
}

ReleaseKeys.publishArtifactsAction := dynamicPublish.value

val createRulesMarkdown = taskKey[Unit]("deploy to a server")

val createRulesMarkdownDyn = Def.taskDyn {
  val t = (target.value / "rules-dev.markdown").getAbsolutePath
  Def.task {
    (runMain in Compile).toTask(" org.scalastyle.util.CreateRulesMarkdown " + t).value
  }
}

createRulesMarkdown := createRulesMarkdownDyn.value<|MERGE_RESOLUTION|>--- conflicted
+++ resolved
@@ -8,31 +8,17 @@
 
 scalacOptions ++= Seq("-deprecation", "-feature")
 
-<<<<<<< HEAD
-crossScalaVersions := Seq("2.11.12", "2.12.10")
-=======
-crossScalaVersions := Seq("2.10.7", "2.11.12", "2.12.8", "2.13.1")
->>>>>>> 52917e62
+crossScalaVersions := Seq("2.11.12", "2.12.10", "2.13.1")
 
 description := "Scalastyle style checker for Scala"
 
 libraryDependencies ++= Seq(
-<<<<<<< HEAD
-  "org.scalariform" %% "scalariform" % "0.2.7",
-  "com.typesafe" % "config" % "1.2.0",
-  "junit" % "junit" % "4.11" % "test",
-  "com.novocode" % "junit-interface" % "0.10" % "test",
-  "com.google.guava" % "guava" % "17.0" % "test",
-  "org.scalatest" %% "scalatest" % "3.0.3" % "test"
-)
-=======
                         "org.scalariform" %% "scalariform" % "0.2.10",
                         "com.typesafe" % "config" % "1.2.0",
                         "junit" % "junit" % "4.11" % "test",
                         "com.novocode" % "junit-interface" % "0.10" % "test",
                         "com.google.guava" % "guava" % "17.0" % "test",
                         "org.scalatest" %% "scalatest" % "3.0.8" % "test")
->>>>>>> 52917e62
 
 fork in (Test, run) := true
 
